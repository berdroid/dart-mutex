part of mutex;

/// Mutual exclusion.
///
/// The [protect] method is a convenience method for acquiring a lock before
/// running critical code, and then releasing the lock afterwards. Using this
/// convenience method will ensure the lock is always released after use.
///
/// Usage:
///
///     m = Mutex();
///
///     await m.protect(() async {
///       // critical section
///     });
///
/// Alternatively, a lock can be explicitly acquired and managed. In this
/// situation, the program is responsible for releasing the lock after it
/// have been used. Failure to release the lock will prevent other code for
/// ever acquiring the lock.
///
///     m = Mutex();
///
///     await m.acquire();
///     try {
///       // critical section
///     }
///     finally {
///       m.release();
///     }

class Mutex {
  // Implemented as a ReadWriteMutex that is used only with write locks.
  final ReadWriteMutex _rwMutex = ReadWriteMutex();

  /// Indicates if a lock has been acquired and not released.
  bool get isLocked => (_rwMutex.isLocked);

  /// Acquire a lock
  ///
  /// Returns a future that will be completed when the lock has been acquired.
  ///
  /// Consider using the convenience method [protect], otherwise the caller
  /// is responsible for making sure the lock is released after it is no longer
  /// needed. Failure to release the lock means no other code can acquire the
  /// lock.

  Future acquire() => _rwMutex.acquireWrite();

  /// Release a lock.
  ///
  /// Release a lock that has been acquired.

  void release() => _rwMutex.release();

  /// Convenience method for protecting a function with a lock.
  ///
  /// This method guarantees a lock is always acquired before invoking the
  /// [criticalSection] function. It also guarantees the lock is always
  /// released.
  ///
<<<<<<< HEAD
  /// Returns a Future that completes with the value returned by [criticalSection]
  /// after the lock is released. The type parameter [T] is the return type of the
  /// critical section function.
  /// Often this does not need to be given as it can be inferred from the critical
  /// section's return type
=======
  /// A critical section should always contain asynchronous code, since purely
  /// synchronous code does not need to be protected inside a critical section.
  /// Therefore, the critical section is a function that returns a _Future_.
  /// If the critical section does not need to return a value, it should be
  /// defined as returning `Future<void>`.
  ///
  /// Returns a _Future_ whose value is the value of the _Future_ returned by
  /// the critical section.
  ///
  /// An exception is thrown if the critical section throws an exception,
  /// or an exception is thrown while waiting for the _Future_ returned by
  /// the critical section to complete. The lock is released, when those
  /// exceptions occur.

>>>>>>> 10e7321c
  Future<T> protect<T>(Future<T> criticalSection()) async {
    await acquire();
    try {
      return await criticalSection();
    } finally {
      release();
    }
  }
}<|MERGE_RESOLUTION|>--- conflicted
+++ resolved
@@ -59,13 +59,6 @@
   /// [criticalSection] function. It also guarantees the lock is always
   /// released.
   ///
-<<<<<<< HEAD
-  /// Returns a Future that completes with the value returned by [criticalSection]
-  /// after the lock is released. The type parameter [T] is the return type of the
-  /// critical section function.
-  /// Often this does not need to be given as it can be inferred from the critical
-  /// section's return type
-=======
   /// A critical section should always contain asynchronous code, since purely
   /// synchronous code does not need to be protected inside a critical section.
   /// Therefore, the critical section is a function that returns a _Future_.
@@ -80,7 +73,6 @@
   /// the critical section to complete. The lock is released, when those
   /// exceptions occur.
 
->>>>>>> 10e7321c
   Future<T> protect<T>(Future<T> criticalSection()) async {
     await acquire();
     try {
